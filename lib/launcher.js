import child from 'child_process'
import DotReporter from 'wdio-dot-reporter'

import ConfigParser from './utils/ConfigParser'
import BaseReporter from './utils/BaseReporter'


class Launcher {
    constructor (configFile, argv) {
        this.configParser = new ConfigParser()
        this.configParser.addConfigFile(configFile)
        this.configParser.merge(argv)

        this.reporters = this.initReporters()

        this.argv = argv
        this.configFile = configFile

        this.exitCode = 0
        this.hasTriggeredExitRoutine = false
        this.hasStartedAnyProcess = false
        this.processes = []
        this.schedule = []
    }

    /**
     * check if multiremote or wdio test
     */
    isMultiremote () {
        let caps = this.configParser.getCapabilities()
        return !Array.isArray(caps)
    }

    /**
     * initialise reporters
     */
    initReporters () {
        let reporter = new BaseReporter()
        let config = this.configParser.getConfig()

        /**
         * if no reporter is set or config property is in a wrong format
         * just use the dot reporter
         */
        if (!config.reporters || !Array.isArray(config.reporters) || !config.reporters.length) {
            reporter.add(new DotReporter(reporter, config))
            return reporter
        }

<<<<<<< HEAD
        const baseReporterOptions = config.reporterOptions || {}

        for (let reporterType of config.reporter) {
            config.reporterOptions = {}
            for (let option of Object.keys(baseReporterOptions)) {
                if (option === reporterType && typeof baseReporterOptions[reporterType] === 'object') {
                    // Copy over options specifically for this reporter type
                    for (let reporterOption of Object.keys(baseReporterOptions[reporterType])) {
                        config.reporterOptions[reporterOption] = baseReporterOptions[reporterType][reporterOption]
                    }
                } else if (config.reporter.indexOf(option) >= 0) {
                    // Don't copy options for other reporters
                    continue
                } else {
                    // Copy over generic options
                    config.reporterOptions[option] = baseReporterOptions[option]
                }
            }

            try {
                let Reporter = require(`wdio-${reporterType}-reporter`)
                reporter.add(new Reporter(reporter, config))
            } catch (e) {
                throw new Error(`reporter "wdio-${reporterType}-reporter" is not installed. Error: ${e.stack}`)
=======
        for (let Reporter of config.reporters) {
            if (typeof Reporter === 'string') {
                try {
                    Reporter = require(`wdio-${Reporter}-reporter`)
                } catch (e) {
                    throw new Error(`reporter "wdio-${Reporter}-reporter" is not installed. Error: ${e.stack}`)
                }
            }
            if (typeof Reporter !== 'function') {
                throw new Error(`reporter option must be either an array of strings or functions, but got: ${Reporter}`)
>>>>>>> e7cad9b2
            }
            reporter.add(new Reporter(reporter, config))
        }

        // Restore the base options
        config.reporterOptions = baseReporterOptions

        return reporter
    }

    /**
     * run sequence
     * @return  {Promise} that only gets resolves with either an exitCode or an error
     */
    async run () {
        let config = this.configParser.getConfig()
        let caps = this.configParser.getCapabilities()
        let launcher = this.getLauncher(config)

        this.reporters.handleEvent('start')

        /**
         * run onPrepare hook
         */
        await config.onPrepare(config, caps)
        await this.runServiceHook(launcher, 'onPrepare', config, caps)

        /**
         * if it is an object run multiremote test
         */
        if (this.isMultiremote()) {
            return this.startInstance(this.configParser.getSpecs(), caps)
        }

        /**
         * schedule test runs
         */
        for (let capabilities of caps) {
            this.schedule.push({
                specs: this.configParser.getSpecs(capabilities.specs, capabilities.exclude),
                availableInstances: capabilities.maxInstances || config.maxInstances || 1,
                runningInstances: 0
            })
        }

        /**
         * catches ctrl+c event
         */
        process.on('SIGINT', this.exitHandler.bind(this))

        /**
         * make sure the program will not close instantly
         */
        process.stdin.resume()

        let exitCode = await new Promise((resolve, reject) => {
            this.resolve = resolve
            this.runSpecs()
        })

        /**
         * run onComplete hook
         */
        await this.runServiceHook(launcher, 'onComplete', exitCode)
        await config.onComplete(exitCode)

        return exitCode
    }

    /**
     * run service launch sequences
     */
    async runServiceHook (launcher, hookName, ...args) {
        try {
            return await Promise.all(launcher.map((service) => {
                if (typeof service.onPrepare === 'function') {
                    return service.onPrepare.apply(service, args)
                }
            }))
        } catch (e) {
            console.error(`A service failed in the '${hookName}' hook\n${e.stack}\n\nContinue...`)
        }
    }

    /**
     * run multiple single remote tests
     */
    runSpecs () {
        let specsLeft = 0
        let isRunning = false

        this.schedule.forEach((capability, cid) => {
            let specFiles = capability.specs.length
            specsLeft += specFiles

            for (let i = 0; capability.availableInstances > 0 && i < specFiles; i++) {
                this.startInstance([capability.specs.pop()], cid)
                capability.availableInstances--
                capability.runningInstances++
            }
            isRunning = isRunning || capability.runningInstances > 0
        })

        return specsLeft === 0 && !isRunning
    }

    /**
     * Start instance in a child process.
     * @param  {Object|Object[]} capabilities  desired capabilities of instance
     */
    startInstance (specs, i) {
        let childProcess = child.fork(__dirname + '/runner.js', [], {
            cwd: process.cwd()
        })

        this.processes.push(childProcess)

        childProcess
            .on('message', this.messageHandler.bind(this))
            .on('exit', this.endHandler.bind(this))

        childProcess.send({
            cid: i,
            command: 'run',
            configFile: this.configFile,
            argv: this.argv,
            specs: specs,
            isMultiremote: this.isMultiremote()
        })
    }

    /**
     * emit event from child process to reporter
     * @param  {Object} m  event object
     */
    messageHandler (m) {
        this.hasStartedAnyProcess = true

        /**
         * update schedule
         */
        if (m.event === 'runner:end' || m.event === 'runner:error') {
            this.schedule[m.cid].availableInstances++
            this.schedule[m.cid].runningInstances--
        }

        if (m.event === 'runner:error') {
            this.reporters.handleEvent('error', m)
        }

        this.reporters.handleEvent(m.event, m)
    }

    /**
     * Closes test runner process once all instances finished and excited process.
     * @param  {Number} childProcessExitCode  exit code of child process
     */
    endHandler (childProcessExitCode) {
        this.exitCode = this.exitCode || childProcessExitCode

        if (!this.isMultiremote() && !this.runSpecs()) {
            return
        }

        this.reporters.handleEvent('end', {
            sigint: this.hasTriggeredExitRoutine,
            exitCode: this.exitCode
        })

        if (this.exitCode === 0) {
            return this.resolve(this.exitCode)
        }

        /**
         * finish with exit code 1
         */
        return this.resolve(1)
    }

    /**
     * Make sure all started selenium sessions get closed properly and prevent
     * having dead driver processes. To do so let the runner end its Selenium
     * session first before killing
     */
    exitHandler () {
        if (this.hasTriggeredExitRoutine || !this.hasStartedAnyProcess) {
            console.log('\nKilling process, bye!')

            /**
             * finish with exit code 1
             */
            return this.resolve(1)
        }

        console.log(`

End selenium sessions properly ...
(press crtl+c again to hard kill the runner)
`)

        this.hasTriggeredExitRoutine = true
    }

    /**
     * loads launch services
     */
    getLauncher (config) {
        let launchServices = []

        if (!Array.isArray(config.services)) {
            return launchServices
        }

        for (let serviceName of config.services) {
            let service

            try {
                service = require(`wdio-${serviceName}-service/launcher`)
            } catch (e) {}

            if (service && (typeof service.onPrepare === 'function' || typeof service.onPrepare === 'function')) {
                launchServices.push(service)
            }
        }

        return launchServices
    }
}

export default Launcher<|MERGE_RESOLUTION|>--- conflicted
+++ resolved
@@ -47,32 +47,6 @@
             return reporter
         }
 
-<<<<<<< HEAD
-        const baseReporterOptions = config.reporterOptions || {}
-
-        for (let reporterType of config.reporter) {
-            config.reporterOptions = {}
-            for (let option of Object.keys(baseReporterOptions)) {
-                if (option === reporterType && typeof baseReporterOptions[reporterType] === 'object') {
-                    // Copy over options specifically for this reporter type
-                    for (let reporterOption of Object.keys(baseReporterOptions[reporterType])) {
-                        config.reporterOptions[reporterOption] = baseReporterOptions[reporterType][reporterOption]
-                    }
-                } else if (config.reporter.indexOf(option) >= 0) {
-                    // Don't copy options for other reporters
-                    continue
-                } else {
-                    // Copy over generic options
-                    config.reporterOptions[option] = baseReporterOptions[option]
-                }
-            }
-
-            try {
-                let Reporter = require(`wdio-${reporterType}-reporter`)
-                reporter.add(new Reporter(reporter, config))
-            } catch (e) {
-                throw new Error(`reporter "wdio-${reporterType}-reporter" is not installed. Error: ${e.stack}`)
-=======
         for (let Reporter of config.reporters) {
             if (typeof Reporter === 'string') {
                 try {
@@ -83,7 +57,6 @@
             }
             if (typeof Reporter !== 'function') {
                 throw new Error(`reporter option must be either an array of strings or functions, but got: ${Reporter}`)
->>>>>>> e7cad9b2
             }
             reporter.add(new Reporter(reporter, config))
         }
